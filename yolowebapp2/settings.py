# -*- coding: utf-8 -*-
from pathlib import Path
import os
import sys
import io

BASE_DIR = Path(__file__).resolve().parent.parent

# Configure stdout/stderr for UTF-8 encoding on Windows to handle Turkish characters
if sys.platform == "win32":
    sys.stdout = io.TextIOWrapper(
        sys.stdout.buffer, encoding="utf-8", errors="replace")
    sys.stderr = io.TextIOWrapper(
        sys.stderr.buffer, encoding="utf-8", errors="replace")

ENVIRONMENT = os.environ.get("DJANGO_ENVIRONMENT", "development")
IS_DEVELOPMENT = ENVIRONMENT == "development"

DEBUG = IS_DEVELOPMENT and os.environ.get("DJANGO_DEBUG", "True") == "True"

if not IS_DEVELOPMENT and DEBUG:
    raise ValueError("DEBUG cannot be True in non-development environments")

SECRET_KEY = os.environ.get("DJANGO_SECRET_KEY")

if not SECRET_KEY:
    if IS_DEVELOPMENT:
        SECRET_KEY = "django-insecure-skit=zl3tcyh6*-zoxegu%@4*5k)-k5jnt(1fzfqyt4@jl%a%9"
    else:
        raise ValueError("DJANGO_SECRET_KEY environment variable must be set in production")

ALLOWED_HOSTS = os.environ.get(
    "DJANGO_ALLOWED_HOSTS", "localhost,127.0.0.1").split(",")
ACCOUNT_DEFAULT_HTTP_PROTOCOL = "http"

INSTALLED_APPS = [
    "yolowebapp2",
    "django.contrib.admin",
    "django.contrib.auth",
    "django.contrib.contenttypes",
    "django.contrib.sessions",
    "django.contrib.messages",
    "django.contrib.staticfiles",
    "corsheaders",
    "rest_framework",
    "drf_spectacular",
    "django_filters",
    "detection.apps.DetectionConfig",
    "dron_map.apps.DronMapConfig",
    "fontawesomefree",
]

MIDDLEWARE = [
    "django.middleware.security.SecurityMiddleware",
    "csp.middleware.CSPMiddleware",
    "corsheaders.middleware.CorsMiddleware",
    "django.contrib.sessions.middleware.SessionMiddleware",
    "django.middleware.common.CommonMiddleware",
    "django.middleware.csrf.CsrfViewMiddleware",
    "django.contrib.auth.middleware.AuthenticationMiddleware",
    "django.contrib.messages.middleware.MessageMiddleware",
    "django.middleware.clickjacking.XFrameOptionsMiddleware",
]

PASSWORD_HASHERS = [
    "django.contrib.auth.hashers.PBKDF2PasswordHasher",
    "django.contrib.auth.hashers.PBKDF2SHA1PasswordHasher",
    "django.contrib.auth.hashers.Argon2PasswordHasher",
    "django.contrib.auth.hashers.BCryptSHA256PasswordHasher",
    "django.contrib.auth.hashers.ScryptPasswordHasher",
]

ROOT_URLCONF = "yolowebapp2.urls"

TEMPLATES = [
    {
        "BACKEND": "django.template.backends.django.DjangoTemplates",
        "DIRS": [os.path.join(BASE_DIR, "templates")],
        "APP_DIRS": True,
        "OPTIONS": {
            "context_processors": [
                "django.template.context_processors.debug",
                "django.template.context_processors.request",
                "django.contrib.auth.context_processors.auth",
                "django.contrib.messages.context_processors.messages",
            ],
        },
    },
]

WSGI_APPLICATION = "yolowebapp2.wsgi.application"

DATABASES = {
    "default": {
        "ENGINE": "django.db.backends.sqlite3",
        "NAME": BASE_DIR / "db.sqlite3",
    }
}

AUTH_PASSWORD_VALIDATORS = [
    {
        "NAME": "django.contrib.auth.password_validation.UserAttributeSimilarityValidator",
    },
    {
        "NAME": "django.contrib.auth.password_validation.MinimumLengthValidator",
    },
    {
        "NAME": "django.contrib.auth.password_validation.CommonPasswordValidator",
    },
    {
        "NAME": "django.contrib.auth.password_validation.NumericPasswordValidator",
    },
]

LANGUAGE_CODE = "tr-tr"
TIME_ZONE = "UTC"
USE_I18N = True
USE_TZ = True

LOGIN_URL = "/admin/login/"
LOGIN_REDIRECT_URL = "/"
LOGOUT_REDIRECT_URL = "/"

FILE_UPLOAD_MAX_MEMORY_SIZE = 524288000
DATA_UPLOAD_MAX_MEMORY_SIZE = 524288000
DATA_UPLOAD_MAX_NUMBER_FIELDS = 1000
MAX_UPLOAD_SIZE = 524288000

SECURE_BROWSER_XSS_FILTER = True
SECURE_CONTENT_TYPE_NOSNIFF = True
X_FRAME_OPTIONS = "DENY"
CSRF_COOKIE_SECURE = not DEBUG and not IS_DEVELOPMENT
SESSION_COOKIE_SECURE = not DEBUG and not IS_DEVELOPMENT
SECURE_SSL_REDIRECT = not DEBUG and not IS_DEVELOPMENT

if not DEBUG and not IS_DEVELOPMENT:
    SECURE_HSTS_SECONDS = 31536000
    SECURE_HSTS_INCLUDE_SUBDOMAINS = True
    SECURE_HSTS_PRELOAD = True

CSP_DEFAULT_SRC = ("'self'",)
CSP_SCRIPT_SRC = ("'self'", "'unsafe-inline'", "'unsafe-eval'")
CSP_STYLE_SRC = ("'self'", "'unsafe-inline'")
CSP_IMG_SRC = ("'self'", "data:", "https:")
CSP_FONT_SRC = ("'self'", "data:")
CSP_CONNECT_SRC = ("'self'",)

STATIC_URL = "/static/"
STATICFILES_DIRS = [os.path.join(BASE_DIR, "static")]
STATIC_ROOT = os.path.join(BASE_DIR, "staticfiles")

if not DEBUG and not IS_DEVELOPMENT:
    STATICFILES_STORAGE = "yolowebapp2.storage.IgnoreDuplicatesStaticFilesStorage"

MEDIA_URL = "/media/"
MEDIA_ROOT = os.path.join(BASE_DIR, "media")

DEFAULT_AUTO_FIELD = "django.db.models.BigAutoField"

REST_FRAMEWORK = {
    "DEFAULT_SCHEMA_CLASS": "drf_spectacular.openapi.AutoSchema",
    "DEFAULT_AUTHENTICATION_CLASSES": [
        "rest_framework.authentication.SessionAuthentication",
    ],
    "DEFAULT_PERMISSION_CLASSES": [
        "rest_framework.permissions.IsAuthenticatedOrReadOnly",
    ],
    "DEFAULT_THROTTLE_CLASSES": [
        "rest_framework.throttling.AnonRateThrottle",
        "rest_framework.throttling.UserRateThrottle",
    ],
    "DEFAULT_THROTTLE_RATES": {
        "anon": "10/hour",
        "user": "100/hour",
    },
    "DEFAULT_PAGINATION_CLASS": "rest_framework.pagination.PageNumberPagination",
    "PAGE_SIZE": 50,
}

SPECTACULAR_SETTINGS = {
    "TITLE": "FarmVision API",
    "DESCRIPTION": "AI-powered agricultural detection and mapping system",
    "VERSION": "2.0.0",
    "SERVE_INCLUDE_SCHEMA": False,
    "COMPONENT_SPLIT_REQUEST": True,
    "SERVE_PERMISSIONS": ["rest_framework.permissions.AllowAny"],
}

LOGGING = {
    "version": 1,
    "disable_existing_loggers": False,
    "formatters": {
        "verbose": {
            "format": "[{levelname}] {asctime} {module} {process:d} {thread:d} {message}",
            "style": "{",
        },
        "simple": {
            "format": "[{levelname}] {asctime} {message}",
            "style": "{",
        },
    },
    "handlers": {
        "file": {
            "level": "INFO",
            "class": "logging.FileHandler",
            "filename": os.path.join(BASE_DIR, "django.log"),
            "formatter": "verbose",
            "encoding": "utf-8",  # Write log file in UTF-8
        },
        "console": {
            "level": "WARNING",  # Only show warnings and errors in console
            "class": "logging.StreamHandler",
            "formatter": "simple",
            "stream": sys.stderr,  # Use UTF-8 wrapped stream
        },
    },
    "root": {
        "handlers": ["file", "console"],
        "level": "INFO",
    },
    "loggers": {
        "django": {
            "handlers": ["file", "console"],
            "level": "WARNING",  # Reduced verbosity
            "propagate": False,
        },
        "django.request": {
            "handlers": ["file", "console"],
            "level": "WARNING",
            "propagate": False,
        },
        "django.server": {
            "handlers": ["file", "console"],
            "level": "WARNING",  # Only show warnings/errors from dev server
            "propagate": False,
        },
        "detection": {
            "handlers": ["file", "console"],
            "level": "WARNING",  # Reduced verbosity
            "propagate": False,
        },
        "dron_map": {
            "handlers": ["file", "console"],
            "level": "WARNING",  # Reduced verbosity
            "propagate": False,
        },
    },
}

# CORS Configuration
if IS_DEVELOPMENT:
    # Development: Allow all origins for easier testing
    CORS_ALLOW_ALL_ORIGINS = True
    CORS_ALLOW_CREDENTIALS = True
else:
    # Production: Use whitelist from environment variable
    cors_origins = os.environ.get("CORS_ALLOWED_ORIGINS", "")
    if cors_origins:
        CORS_ALLOWED_ORIGINS = cors_origins.split(",")
    else:
        # Default to empty list in production for security
        CORS_ALLOWED_ORIGINS = []

    CORS_ALLOW_CREDENTIALS = True

# CORS settings that apply to both environments
CORS_ALLOW_METHODS = [
    "DELETE",
    "GET",
    "OPTIONS",
    "PATCH",
    "POST",
    "PUT",
]

CORS_ALLOW_HEADERS = [
    "accept",
    "accept-encoding",
    "authorization",
    "content-type",
    "dnt",
    "origin",
    "user-agent",
    "x-csrftoken",
    "x-requested-with",
]

# ==============================================================================
# CELERY CONFIGURATION
# ==============================================================================

# Celery broker URL (Redis)
CELERY_BROKER_URL = os.environ.get(
    "CELERY_BROKER_URL", "redis://localhost:6379/0")

# Celery result backend (Redis)
CELERY_RESULT_BACKEND = os.environ.get("CELERY_RESULT_BACKEND", "redis://localhost:6379/0")

# Celery task serializer
CELERY_TASK_SERIALIZER = "json"
CELERY_RESULT_SERIALIZER = "json"
CELERY_ACCEPT_CONTENT = ["json"]

# Celery timezone
CELERY_TIMEZONE = TIME_ZONE
CELERY_ENABLE_UTC = True

# Celery task results
CELERY_RESULT_EXPIRES = 3600  # Results expire after 1 hour
CELERY_TASK_TRACK_STARTED = True
CELERY_TASK_TIME_LIMIT = 30 * 60  # Hard time limit: 30 minutes
CELERY_TASK_SOFT_TIME_LIMIT = 25 * 60  # Soft time limit: 25 minutes

# Celery worker configuration
<<<<<<< HEAD
# Process one task at a time (for ML tasks)
CELERY_WORKER_PREFETCH_MULTIPLIER = 1
CELERY_WORKER_MAX_TASKS_PER_CHILD = (
    10  # Restart worker after 10 tasks (memory management)
)
=======
CELERY_WORKER_PREFETCH_MULTIPLIER = 1  # Process one task at a time (for ML tasks)
CELERY_WORKER_MAX_TASKS_PER_CHILD = 10  # Restart worker after 10 tasks (memory management)
>>>>>>> 2eac3484

# Task routes (optional - for future scaling)
CELERY_TASK_ROUTES = {
    "detection.tasks.*": {"queue": "detection"},
    "dron_map.tasks.*": {"queue": "mapping"},
}

# Celery beat schedule (optional - for periodic tasks)
CELERY_BEAT_SCHEDULE = {
    "check-model-degradation-daily": {
        "task": "detection.tasks.check_model_health",
        "schedule": 86400.0,  # Every 24 hours
    },
}

# Redis connection pool settings
CELERY_BROKER_CONNECTION_RETRY_ON_STARTUP = True
CELERY_BROKER_TRANSPORT_OPTIONS = {
    "visibility_timeout": 3600,  # 1 hour
    "max_connections": 50,
}

# Task result extended
CELERY_RESULT_EXTENDED = True

# ==============================================================================
# REDIS CACHE CONFIGURATION
# ==============================================================================

# Redis cache backend for detection result caching
# If Redis is not available, it will fall back gracefully due to IGNORE_EXCEPTIONS
CACHES = {
    "default": {
        "BACKEND": "django_redis.cache.RedisCache",
        "LOCATION": os.environ.get("REDIS_CACHE_URL", "redis://localhost:6379/1"),
        "OPTIONS": {
            "CLIENT_CLASS": "django_redis.client.DefaultClient",
            "SOCKET_CONNECT_TIMEOUT": 5,
            "SOCKET_TIMEOUT": 5,
            "CONNECTION_POOL_KWARGS": {
                "max_connections": 50,
                "retry_on_timeout": True,
            },
            "IGNORE_EXCEPTIONS": True,  # Don't break if Redis is unavailable
        },
        "KEY_PREFIX": "farmvision",
        "TIMEOUT": 86400,  # Default cache timeout: 24 hours
    }
}

# Alternative: Use dummy cache if Redis is not available
# Uncomment the following to disable Redis completely:
# CACHES = {
#     'default': {
#         'BACKEND': 'django.core.cache.backends.dummy.DummyCache',
#     }
# }

# Cache key format for predictions
PREDICTION_CACHE_KEY_FORMAT = "prediction:{image_hash}:{fruit_type}"
PREDICTION_CACHE_TIMEOUT = 86400  # 24 hours<|MERGE_RESOLUTION|>--- conflicted
+++ resolved
@@ -312,16 +312,8 @@
 CELERY_TASK_SOFT_TIME_LIMIT = 25 * 60  # Soft time limit: 25 minutes
 
 # Celery worker configuration
-<<<<<<< HEAD
-# Process one task at a time (for ML tasks)
-CELERY_WORKER_PREFETCH_MULTIPLIER = 1
-CELERY_WORKER_MAX_TASKS_PER_CHILD = (
-    10  # Restart worker after 10 tasks (memory management)
-)
-=======
 CELERY_WORKER_PREFETCH_MULTIPLIER = 1  # Process one task at a time (for ML tasks)
 CELERY_WORKER_MAX_TASKS_PER_CHILD = 10  # Restart worker after 10 tasks (memory management)
->>>>>>> 2eac3484
 
 # Task routes (optional - for future scaling)
 CELERY_TASK_ROUTES = {
